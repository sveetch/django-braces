import datetime, json

from django.conf import settings
from django.contrib.auth import REDIRECT_FIELD_NAME
from django.contrib.auth.decorators import login_required
from django.contrib.auth.views import redirect_to_login
from django.core import serializers
from django.core.exceptions import ImproperlyConfigured, PermissionDenied
from django.core.serializers.json import DjangoJSONEncoder
from django.core.urlresolvers import reverse
<<<<<<< HEAD
from django.http import HttpResponse, HttpResponseForbidden, HttpResponseRedirect, Http404
=======
from django.utils import simplejson as json
from django.http import HttpResponse
>>>>>>> e3518e4b
from django.utils.decorators import method_decorator
from django.utils.http import urlquote
from django.views.generic import CreateView
from django.views.generic.base import TemplateResponseMixin, View
from django.views.generic.list import BaseListView
from django.views.generic.edit import BaseDeleteView, FormMixin

class CreateAndRedirectToEditView(CreateView):
    """
    Subclass of CreateView which redirects to the edit view.
    Requires property `success_url_name` to be set to a
    reversible url that uses the objects pk.
    """
    success_url_name = None

    def get_success_url(self):
        # First we check for a name to be provided on the view object.
        # If one is, we reverse it and finish running the method,
        # otherwise we raise a configuration error.
        if self.success_url_name:
            self.success_url = reverse(self.success_url_name,
                kwargs={'pk': self.object.pk})
            return super(CreateAndRedirectToEditView, self).get_success_url()

        raise ImproperlyConfigured(
            "No URL to reverse. Provide a success_url_name.")


class LoginRequiredMixin(object):
    """
    View mixin which verifies that the user has authenticated.

    NOTE:
        This should be the left-most mixin of a view.
    """

    @method_decorator(login_required)
    def dispatch(self, request, *args, **kwargs):
        return super(LoginRequiredMixin, self).dispatch(request,
            *args, **kwargs)


class AnonymousRequiredMixin(object):
    """
    Generic mixin to reserve a view only for anonymous user

    NOTE:
        This should be the left-most mixin of a view.
    """
    redirect_url = settings.LOGIN_URL
    
    def get_redirect_url(self):
        return self.redirect_url
    
    def get(self, *args, **kwargs):
        if not self.request.user.is_anonymous():
            return HttpResponseRedirect(self.get_redirect_url())
        return super(AnonymousRequiredMixin, self).get(*args, **kwargs)
    
    def post(self, *args, **kwargs):
        if not self.request.user.is_anonymous():
            return HttpResponseRedirect(self.get_redirect_url())
        return super(AnonymousRequiredMixin, self).post(*args, **kwargs)


class PermissionRequiredMixin(object):
    """
    View mixin which verifies that the logged in user has the specified
    permission.

    Class Settings
    `permission_required` - the permission to check for.
    `login_url` - the login url of site
    `redirect_field_name` - defaults to "next"
    `raise_exception` - defaults to False - raise 403 if set to True

    Example Usage

        class SomeView(PermissionRequiredMixin, ListView):
            ...
            # required
            permission_required = "app.permission"

            # optional
            login_url = "/signup/"
            redirect_field_name = "hollaback"
            raise_exception = True
            ...
    """
    login_url = settings.LOGIN_URL  # LOGIN_URL from project settings
    permission_required = None  # Default required perms to none
    raise_exception = False  # Default whether to raise an exception to none
    redirect_field_name = REDIRECT_FIELD_NAME  # Set by django.contrib.auth

    def dispatch(self, request, *args, **kwargs):
        # Make sure that a permission_required is set on the view,
        # and if it is, that it only has two parts (app.action_model)
        # or raise a configuration error.
        if self.permission_required == None or len(
            self.permission_required.split(".")) != 2:
            raise ImproperlyConfigured("'PermissionRequiredMixin' requires "
                "'permission_required' attribute to be set.")

        # Check to see if the request's user has the required permission.
        has_permission = request.user.has_perm(self.permission_required)

        if not has_permission:  # If the user lacks the permission
            if self.raise_exception:  # *and* if an exception was desired
                raise PermissionDenied  # return a forbidden response.
            else:
                return redirect_to_login(request.get_full_path(),
                                         self.login_url,
                                         self.redirect_field_name)

        return super(PermissionRequiredMixin, self).dispatch(request,
            *args, **kwargs)


class MultiplePermissionsRequiredMixin(object):
    """
    View mixin which allows you to specify two types of permission
    requirements. The `permissions` attribute must be a dict which
    specifies two keys, `all` and `any`. You can use either one on
    it's own or combine them. Both keys values are required be a list or
    tuple of permissions in the format of
    <app label>.<permission codename>

    By specifying the `all` key, the user must have all of
    the permissions in the passed in list.

    By specifying The `any` key , the user must have ONE of the set
    permissions in the list.

    Class Settings
        `permissions` - This is required to be a dict with one or both
            keys of `all` and/or `any` containing a list or tuple of
            permissions in the format of <app label>.<permission codename>
        `login_url` - the login url of site
        `redirect_field_name` - defaults to "next"
        `raise_exception` - defaults to False - raise 403 if set to True

    Example Usage
        class SomeView(MultiplePermissionsRequiredMixin, ListView):
            ...
            #required
            permissions = {
                "all": (blog.add_post, blog.change_post),
                "any": (blog.delete_post, user.change_user)
            }

            #optional
            login_url = "/signup/"
            redirect_field_name = "hollaback"
            raise_exception = True
    """
    login_url = settings.LOGIN_URL  # LOGIN_URL from project settings
    permissions = None  # Default required perms to none
    raise_exception = False  # Default whether to raise an exception to none
    redirect_field_name = REDIRECT_FIELD_NAME  # Set by django.contrib.auth

    def dispatch(self, request, *args, **kwargs):
        self._check_permissions_attr()

        perms_all = self.permissions.get('all') or None
        perms_any = self.permissions.get('any') or None

        self._check_permissions_keys_set(perms_all, perms_any)
        self._check_perms_keys("all", perms_all)
        self._check_perms_keys("any", perms_any)

        # If perms_all, check that user has all permissions in the list/tuple
        if perms_all:
            if not request.user.has_perms(perms_all):
                if self.raise_exception:
                    raise PermissionDenied
                return redirect_to_login(request.get_full_path(),
                                         self.login_url,
                                         self.redirect_field_name)

        # If perms_any, check that user has at least one in the list/tuple
        if perms_any:
            has_one_perm = False
            for perm in perms_any:
                if request.user.has_perm(perm):
                    has_one_perm = True
                    break

            if not has_one_perm:
                if self.raise_exception:
                    raise PermissionDenied
                return redirect_to_login(request.get_full_path(),
                                         self.login_url,
                                         self.redirect_field_name)

        return super(MultiplePermissionsRequiredMixin, self).dispatch(request,
            *args, **kwargs)

    def _check_permissions_attr(self):
        """
        Check permissions attribute is set and that it is a dict.
        """
        if self.permissions is None or not isinstance(self.permissions, dict):
            raise ImproperlyConfigured("'PermissionsRequiredMixin' requires "
                "'permissions' attribute to be set to a dict.")

    def _check_permissions_keys_set(self, perms_all=None, perms_any=None):
        """
        Check to make sure the keys `any` or `all` are not both blank.
        If both are blank either an empty dict came in or the wrong keys
        came in. Both are invalid and should raise an exception.
        """
        if perms_all is None and perms_any is None:
            raise ImproperlyConfigured("'PermissionsRequiredMixin' requires"
                "'permissions' attribute to be set to a dict and the 'any' "
                "or 'all' key to be set.")

    def _check_perms_keys(self, key=None, perms=None):
        """
        If the permissions list/tuple passed in is set, check to make
        sure that it is of the type list or tuple.
        """
        if perms and not isinstance(perms, (list, tuple)):
            raise ImproperlyConfigured("'MultiplePermissionsRequiredMixin' "
                "requires permissions dict '%s' value to be a list "
                "or tuple." % key)


class UserFormKwargsMixin(object):
    """
    CBV mixin which puts the user from the request into the form kwargs.
    Note: Using this mixin requires you to pop the `user` kwarg
    out of the dict in the super of your form's `__init__`.
    """
    def get_form_kwargs(self):
        kwargs = super(UserFormKwargsMixin, self).get_form_kwargs()
        # Update the existing form kwargs dict with the request's user.
        kwargs.update({"user": self.request.user})
        return kwargs


class SuccessURLRedirectListMixin(object):
    """
    Simple CBV mixin which sets the success url to the list view of
    a given app. Set success_list_url as a class attribute of your
    CBV and don't worry about overloading the get_success_url.

    This is only to be used for redirecting to a list page. If you need
    to reverse the url with kwargs, this is not the mixin to use.
    """
    success_list_url = None  # Default the success url to none

    def get_success_url(self):
        # Return the reversed success url.
        return reverse(self.success_list_url)


class SuperuserRequiredMixin(object):
    """
    Mixin allows you to require a user with `is_superuser` set to True.
    """
    login_url = settings.LOGIN_URL  # LOGIN_URL from project settings
    raise_exception = False  # Default whether to raise an exception to none
    redirect_field_name = REDIRECT_FIELD_NAME  # Set by django.contrib.auth

    def dispatch(self, request, *args, **kwargs):
        if not request.user.is_superuser:  # If the user is a standard user,
            if self.raise_exception:  # *and* if an exception was desired
                raise PermissionDenied  # return a forbidden response.
            else:
                return redirect_to_login(request.get_full_path(),
                                         self.login_url,
                                         self.redirect_field_name)

        return super(SuperuserRequiredMixin, self).dispatch(request,
            *args, **kwargs)


class SetHeadlineMixin(object):
    """
    Mixin allows you to set a static headline through a static property on the
    class or programmatically by overloading the get_headline method.
    """
    headline = None  # Default the headline to none

    def get_context_data(self, **kwargs):
        kwargs = super(SetHeadlineMixin, self).get_context_data(**kwargs)
        # Update the existing context dict with the provided headline.
        kwargs.update({"headline": self.get_headline()})
        return kwargs

    def get_headline(self):
        if self.headline is None:  # If no headline was provided as a view
                                   # attribute and this method wasn't overriden
                                   # raise a configuration error.
            raise ImproperlyConfigured(u"%(cls)s is missing a headline. "
                u"Define %(cls)s.headline, or override "
                u"%(cls)s.get_headline()." % {"cls": self.__class__.__name__
            })
        return self.headline


class SelectRelatedMixin(object):
    """
    Mixin allows you to provide a tuple or list of related models to
    perform a select_related on.
    """
    select_related = None  # Default related fields to none

    def get_queryset(self):
        if self.select_related is None:  # If no fields were provided,
                                         # raise a configuration error
            raise ImproperlyConfigured(u"%(cls)s is missing the "
                "select_related property. This must be a tuple or list." % {
                    "cls": self.__class__.__name__})

        if not isinstance(self.select_related, (tuple, list)):
            # If the select_related argument is *not* a tuple or list,
            # raise a configuration error.
            raise ImproperlyConfigured(u"%(cls)s's select_related property "
                "must be a tuple or list." % {"cls": self.__class__.__name__})

        # Get the current queryset of the view
        queryset = super(SelectRelatedMixin, self).get_queryset()

        return queryset.select_related(*self.select_related)


class StaffuserRequiredMixin(object):
    """
    Mixin allows you to require a user with `is_staff` set to True.
    """
    login_url = settings.LOGIN_URL  # LOGIN_URL from project settings
    raise_exception = False  # Default whether to raise an exception to none
    redirect_field_name = REDIRECT_FIELD_NAME  # Set by django.contrib.auth

    def dispatch(self, request, *args, **kwargs):
        if not request.user.is_staff:  # If the request's user is not staff,
            if self.raise_exception:  # *and* if an exception was desired
                raise PermissionDenied  # return a forbidden response
            else:
                return redirect_to_login(request.get_full_path(),
                                         self.login_url,
                                         self.redirect_field_name)

        return super(StaffuserRequiredMixin, self).dispatch(request,
            *args, **kwargs)


<<<<<<< HEAD
class JSONMixin(object):
    """
    Simple Mixin to compile the context view as JSON
    
    This does not implement a direct response, you have to return it with the 
    ``json_to_response`` method in your view.
    """
    mimetype = "application/json"
    json_indent = None
    json_encoder = None
    
    def encode_context(self, context):
        json_kwargs = {}
        if self.json_indent is not None:
            json_kwargs['indent'] = self.json_indent
        if self.json_encoder is not None:
            json_kwargs['encoder'] = self.json_encoder
        return json.dumps(context, **json_kwargs)
    
    def json_to_response(self, context, **response_kwargs):
        """
        Returns a response with a template rendered with the given context.
        """
        if 'mimetype' not in response_kwargs:
            response_kwargs['mimetype'] = self.mimetype
        return HttpResponse(self.encode_context(context), **response_kwargs)


class JSONResponseMixin(JSONMixin):
    """Mixin to directly return a JSON response"""
    def render_to_response(self, context, **response_kwargs):
        """
        Returns a response with a template rendered with the given context.
        """
        return self.json_to_response(context)


class DownloadMixin(object):
    """
    Simple Mixin to send a downloadable content
    
    Inherits must have :
    
    * Filled the ``self.mimetype`` attribute with the content mimetype to send;
    * Implementation of ``get_filename()`` that return the filename to use in response 
      headers;
    * Implementation of ``get_content()`` that return the content to send as downloadable.
    
    If the content is a not a string, it is assumed to be a fileobject to send as 
    the content with its ``read()`` method.
    
    Optionnaly implement a ``close_content()`` to close specifics objects linked to 
    content fileobject, if it does not exists a try will be made on a close() method 
    on the content fileobject;
    
    A "get_filename_timestamp" method is implemented to return a timestamp to use in your 
    filename if needed, his date format is defined in "timestamp_format" attribute (in a 
    suitable way to use with strftime on a datetime object).
    """
    mimetype = None
    timestamp_format = "%Y-%m-%d"
    
    def get_filename_timestamp(self):
        return datetime.datetime.now().strftime(self.timestamp_format)
    
    def get_filename(self, context):
        raise ImproperlyConfigured("DownloadMixin requires an implementation of 'get_filename()' to return the filename to use in headers")
    
    def get_content(self, context):
        raise ImproperlyConfigured("DownloadMixin requires an implementation of 'get_content()' to return the downloadable content")
    
    def render_to_response(self, context, **response_kwargs):
        if getattr(self, 'mimetype', None) is None:
            raise ImproperlyConfigured("DownloadMixin requires a definition of 'mimetype' attribute")
        # Needed headers
        response = HttpResponse(mimetype=self.mimetype, **response_kwargs)
        response['Content-Disposition'] = 'attachment; filename={0}'.format(self.get_filename(context))
        # Read the content file object or string, append it to response and close it
        content = self.get_content(context)
        if isinstance(content, basestring):
            response.write(content)
        else:
            response.write(content.read())
        # Conditionnal closing content object
        if hasattr(self, 'close_content'):
            self.close_content(context, content)
        elif hasattr(content, 'close'):
            content.close()
            
        return response

    def get_context_data(self, **kwargs):
        return {
            'params': kwargs
        }

    def get(self, request, *args, **kwargs):
        context = self.get_context_data(**kwargs)
        return self.render_to_response(context)


class ExtendTemplateVariableMixin(object):
    """
    Get the extend variable to use in the template
    
    Default behaviour is to switch on two templates depending on the request is an ajax 
    request or not, if ajax "base_modal.html" is used else the default extend will 
    simply be "base.html".
    
    This only put the "template_extend" variable in the template context, your template 
    have to use it, this does not modify itself the response nor the template.
    """
    default_extend_template = "base.html"
    modal_extend_template = "base_modal.html"
    
    def get_template_extend(self):
        if self.request.is_ajax():
            return self.modal_extend_template
        return self.default_extend_template
    
    def get_context_data(self, **kwargs):
        context = super(ExtendTemplateVariableMixin, self).get_context_data(**kwargs)
        context.update({
            'template_extend': self.get_template_extend(),
        })
        return context


class SimpleListView(TemplateResponseMixin, BaseListView):
    """
    Like generic.ListView but use only ``get_template`` to find template and not an 
    automatic process on ``get_template_names``
    """
    pass


class DirectDeleteView(BaseDeleteView):
    """
    To directly delete an object without template rendering on GET or POST methods
    
    "get_success_url" or "success_url" should be correctly filled
    """
    def get(self, *args, **kwargs):
        return self.delete(*args, **kwargs)


class ListAppendView(SimpleListView, FormMixin):
    """
    A view to display an object list with a form to append a new object
    
    This view re-use some code from FormMixin and SimpleListView, sadly it seem not 
    possible to simply mix them.
    
    Need "model" and "form_class" attributes for the form parts and the required one 
    by BaseListView. "get_success_url" method should be filled too.
    
    "locked_form" is used to disable form (like if your list object is closed to new 
    object)
    """
    model = None
    form_class = None
    template_name = None
    paginate_by = None
    locked_form = False
    
    def form_valid(self, form):
        self.object = form.save()
        return super(ListAppendView, self).form_valid(form)

    def form_invalid(self, form):
        return self.render_to_response(self.get_context_data(object_list=self.object_list, form=form))

    def is_locked_form(self):
        return self.locked_form

    def get_form(self, form_class):
        """
        Returns an instance of the form to be used in this view.
        """
        if self.is_locked_form():
            return None
        return form_class(**self.get_form_kwargs())
        
    def get(self, request, *args, **kwargs):
        self.object_list = self.get_queryset()
        
        form_class = self.get_form_class()
        form = self.get_form(form_class)
        
        allow_empty = self.get_allow_empty()
        if not allow_empty and len(self.object_list) == 0:
            raise Http404(_(u"Empty list and '%(class_name)s.allow_empty' is False.")
                          % {'class_name': self.__class__.__name__})
        
        context = self.get_context_data(object_list=self.object_list, form=form)
        return self.render_to_response(context)

    def post(self, request, *args, **kwargs):
        self.object_list = self.get_queryset()
        
        form_class = self.get_form_class()
        form = self.get_form(form_class)
        
        allow_empty = self.get_allow_empty()
        if not allow_empty and len(self.object_list) == 0:
            raise Http404(_(u"Empty list and '%(class_name)s.allow_empty' is False.")
                          % {'class_name': self.__class__.__name__})
        
        if form and form.is_valid():
            return self.form_valid(form)
        elif form:
            return self.form_invalid(form)
        else:
            context = self.get_context_data(object_list=self.object_list, form=form)
            return self.render_to_response(context)

    def put(self, *args, **kwargs):
        return self.post(*args, **kwargs)

class DetailListAppendView(ListAppendView):
    """
    A view to display a parent object details, list his "children" and display a form 
    to append a new child
    
    Have the same behaviours than "ListAppendView" but get the parent object before 
    doing anything.
    
    "model" and "form_class" attribute are for the children, "context_parent_object_name" 
    is used to name the parent variable in the template context.
    
    "get_parent_object" must be defined to return the parent instance. "get_queryset" 
    should be defined to make a queryset exclusively on the parent children.
    
    The parent object is also given to the append form, under the name defined with the 
    "context_parent_object_name" attribute. Your Form should be aware of this.
    """
    context_parent_object_name = 'parent_object'
    
    def get_parent_object(self):
        raise ImproperlyConfigured(u"%(cls)s's 'get_parent_object' method must be defined " % {"cls": self.__class__.__name__})

    def get_context_data(self, **kwargs):
        kwargs.update({
            self.context_parent_object_name: self.parent_object,
        })
        return super(DetailListAppendView, self).get_context_data(**kwargs)
        
    def get_form_kwargs(self):
        """
        Returns an instance of the form to be used in this view.
        """
        kwargs = super(DetailListAppendView, self).get_form_kwargs()
        kwargs.update({
            self.context_parent_object_name: self.parent_object,
        })
        return kwargs
        
    def get(self, request, *args, **kwargs):
        self.parent_object = self.get_parent_object()
        return super(DetailListAppendView, self).get(request, *args, **kwargs)
        
    def post(self, request, *args, **kwargs):
        self.parent_object = self.get_parent_object()
        return super(DetailListAppendView, self).post(request, *args, **kwargs)


class ExcelExportView(DownloadMixin, View):
    """
    Generic view to export Excel file
    
    Inherits must implement at least the ``get_content()`` method to return the content 
    fileobject
    """
    mimetype = 'application/ms-excel'
    filename_format = "file_{timestamp}.xls"
    
    def get_context_data(self, **kwargs):
        context = super(ExcelExportView, self).get_context_data(**kwargs)
        context.update({
            'timestamp': self.get_filename_timestamp(),
        })
        return context
    
    def get_filename(self, context):
        return self.filename_format.format(**context)
=======
class JSONResponseMixin(object):
    """
    A mixin that allows you to easily serialize simple data such as a dict or
    Django models.
    """
    content_type = "application/json"

    def get_content_type(self):
        if self.content_type is None:
            raise ImproperlyConfigured(u"%(cls)s is missing a content type. "
                u"Define %(cls)s.content_type, or override "
                u"%(cls)s.get_content_type()." % {
                "cls": self.__class__.__name__
            })
        return self.content_type

    def render_json_response(self, context_dict):
        """
        Limited serialization for shipping plain data. Do not use for models
        or other complex or custom objects.
        """
        json_context = json.dumps(context_dict, cls=DjangoJSONEncoder, ensure_ascii=False)
        return HttpResponse(json_context, content_type=self.get_content_type())

    def render_json_object_response(self, objects, **kwargs):
        """
        Serializes objects using Django's builtin JSON serializer. Additional
        kwargs can be used the same way for django.core.serializers.serialize.
        """
        json_data = serializers.serialize("json", objects, **kwargs)
        return HttpResponse(json_data, content_type=self.get_content_type())


class AjaxResponseMixin(object):
    """
    Mixin allows you to define alternative methods for ajax requests. Similar
    to the normal get, post, and put methods, you can use get_ajax, post_ajax,
    and put_ajax.
    """
    def dispatch(self, request, *args, **kwargs):
        request_method = request.method.lower()

        if request.is_ajax() and request_method in self.http_method_names:
            handler = getattr(self, '%s_ajax' % request_method,
                self.http_method_not_allowed)
            self.request = request
            self.args = args
            self.kwargs = kwargs
            return handler(request, *args, **kwargs)

        return super(AjaxResponseMixin, self).dispatch(request, *args, **kwargs)

    def get_ajax(self, request, *args, **kwargs):
        return self.get(request, *args, **kwargs)

    def post_ajax(self, request, *args, **kwargs):
        return self.post(request, *args, **kwargs)

    def put_ajax(self, request, *args, **kwargs):
        return self.get(request, *args, **kwargs)

    def delete_ajax(self, request, *args, **kwargs):
        return self.get(request, *args, **kwargs)
>>>>>>> e3518e4b
<|MERGE_RESOLUTION|>--- conflicted
+++ resolved
@@ -8,12 +8,8 @@
 from django.core.exceptions import ImproperlyConfigured, PermissionDenied
 from django.core.serializers.json import DjangoJSONEncoder
 from django.core.urlresolvers import reverse
-<<<<<<< HEAD
-from django.http import HttpResponse, HttpResponseForbidden, HttpResponseRedirect, Http404
-=======
 from django.utils import simplejson as json
-from django.http import HttpResponse
->>>>>>> e3518e4b
+from django.http import HttpResponse, HttpResponseRedirect, Http404
 from django.utils.decorators import method_decorator
 from django.utils.http import urlquote
 from django.views.generic import CreateView
@@ -362,51 +358,13 @@
             *args, **kwargs)
 
 
-<<<<<<< HEAD
-class JSONMixin(object):
-    """
-    Simple Mixin to compile the context view as JSON
-    
-    This does not implement a direct response, you have to return it with the 
-    ``json_to_response`` method in your view.
-    """
-    mimetype = "application/json"
-    json_indent = None
-    json_encoder = None
-    
-    def encode_context(self, context):
-        json_kwargs = {}
-        if self.json_indent is not None:
-            json_kwargs['indent'] = self.json_indent
-        if self.json_encoder is not None:
-            json_kwargs['encoder'] = self.json_encoder
-        return json.dumps(context, **json_kwargs)
-    
-    def json_to_response(self, context, **response_kwargs):
-        """
-        Returns a response with a template rendered with the given context.
-        """
-        if 'mimetype' not in response_kwargs:
-            response_kwargs['mimetype'] = self.mimetype
-        return HttpResponse(self.encode_context(context), **response_kwargs)
-
-
-class JSONResponseMixin(JSONMixin):
-    """Mixin to directly return a JSON response"""
-    def render_to_response(self, context, **response_kwargs):
-        """
-        Returns a response with a template rendered with the given context.
-        """
-        return self.json_to_response(context)
-
-
 class DownloadMixin(object):
     """
     Simple Mixin to send a downloadable content
     
     Inherits must have :
     
-    * Filled the ``self.mimetype`` attribute with the content mimetype to send;
+    * Filled the ``self.content_type`` attribute with the content content_type to send;
     * Implementation of ``get_filename()`` that return the filename to use in response 
       headers;
     * Implementation of ``get_content()`` that return the content to send as downloadable.
@@ -422,7 +380,7 @@
     filename if needed, his date format is defined in "timestamp_format" attribute (in a 
     suitable way to use with strftime on a datetime object).
     """
-    mimetype = None
+    content_type = None
     timestamp_format = "%Y-%m-%d"
     
     def get_filename_timestamp(self):
@@ -435,10 +393,10 @@
         raise ImproperlyConfigured("DownloadMixin requires an implementation of 'get_content()' to return the downloadable content")
     
     def render_to_response(self, context, **response_kwargs):
-        if getattr(self, 'mimetype', None) is None:
-            raise ImproperlyConfigured("DownloadMixin requires a definition of 'mimetype' attribute")
+        if getattr(self, 'content_type', None) is None:
+            raise ImproperlyConfigured("DownloadMixin requires a definition of 'content_type' attribute")
         # Needed headers
-        response = HttpResponse(mimetype=self.mimetype, **response_kwargs)
+        response = HttpResponse(content_type=self.content_type, **response_kwargs)
         response['Content-Disposition'] = 'attachment; filename={0}'.format(self.get_filename(context))
         # Read the content file object or string, append it to response and close it
         content = self.get_content(context)
@@ -636,7 +594,7 @@
     Inherits must implement at least the ``get_content()`` method to return the content 
     fileobject
     """
-    mimetype = 'application/ms-excel'
+    content_type = 'application/ms-excel'
     filename_format = "file_{timestamp}.xls"
     
     def get_context_data(self, **kwargs):
@@ -648,7 +606,7 @@
     
     def get_filename(self, context):
         return self.filename_format.format(**context)
-=======
+
 class JSONResponseMixin(object):
     """
     A mixin that allows you to easily serialize simple data such as a dict or
@@ -681,6 +639,44 @@
         json_data = serializers.serialize("json", objects, **kwargs)
         return HttpResponse(json_data, content_type=self.get_content_type())
 
+class JSONResponseExtendedMixin(JSONResponseMixin):
+    """
+    Simple Mixin to compile the context view as JSON
+    
+    This does not implement a direct response, you have to return it with the 
+    ``json_to_response`` method in your view.
+    """
+    json_indent = None
+    json_encoder = DjangoJSONEncoder
+    json_ensure_ascii = False
+    
+    def encode_context(self, context):
+        json_kwargs = {}
+        if self.json_indent is not None:
+            json_kwargs['indent'] = self.json_indent
+        if self.json_encoder is not None:
+            json_kwargs['encoder'] = self.json_encoder
+        if self.json_ensure_ascii is not None:
+            json_kwargs['ensure_ascii'] = self.json_ensure_ascii
+        return json.dumps(context, **json_kwargs)
+
+    def render_json_response(self, context_dict, **response_kwargs):
+        """
+        Limited serialization for shipping plain data. Do not use for models
+        or other complex or custom objects.
+        """
+        if 'content_type' not in response_kwargs:
+            response_kwargs['content_type'] = self.get_content_type()
+        return HttpResponse(self.encode_context(context), **response_kwargs)
+
+
+class JSONResponseViewMixin(JSONResponseExtendedMixin):
+    """Mixin to directly return a JSON response"""
+    def render_to_response(self, context, **response_kwargs):
+        """
+        Returns a response with a template rendered with the given context.
+        """
+        return self.json_to_response(context)
 
 class AjaxResponseMixin(object):
     """
@@ -711,5 +707,4 @@
         return self.get(request, *args, **kwargs)
 
     def delete_ajax(self, request, *args, **kwargs):
-        return self.get(request, *args, **kwargs)
->>>>>>> e3518e4b
+        return self.get(request, *args, **kwargs)